--- conflicted
+++ resolved
@@ -53,8 +53,4 @@
 
 docker build -t multiner:latest .
 
-<<<<<<< HEAD
-
-=======
->>>>>>> 7f05aaf0
 docker run -i -p 8099:8099 multiner:latest run.sh